{
  "name": "mozilla-addons-frontend",
  "version": "0.0.1",
  "description": "Universal front-end projects to complement addons-server.",
  "main": "index.js",
  "private": true,
  "scripts": {
    "build": "bin/build-checks.js && better-npm-run build",
    "extract-locales": "better-npm-run extract-locales",
    "clean": "rimraf './dist/*!(.gitkeep)' './webpack-assets.json'",
    "dev:admin": "better-npm-run dev:admin",
    "dev:amo": "better-npm-run dev:amo",
    "dev:disco": "better-npm-run dev:disco",
    "eslint": "eslint .",
    "stylelint": "stylelint --syntax scss **/*.scss",
    "lint": "npm run eslint && npm run stylelint",
    "servertest": "bin/config-check.js && ADDONS_FRONTEND_BUILD_ALL=1 npm run build && better-npm-run servertest && better-npm-run servertest:amo && better-npm-run servertest:disco && better-npm-run servertest:admin",
    "start": "npm run version-check && NODE_PATH='./:./src' node bin/server.js",
    "test": "bin/config-check.js && better-npm-run test",
    "unittest": "bin/config-check.js && better-npm-run unittest",
    "unittest:dev": "bin/config-check.js && better-npm-run unittest:dev",
    "unittest:server": "bin/config-check.js && better-npm-run unittest:server",
    "unittest:run": "bin/config-check.js && better-npm-run unittest:run",
    "version-check": "node bin/version-check.js",
    "webpack-dev-server": "better-npm-run webpack-dev-server"
  },
  "betterScripts": {
    "build": {
      "command": "npm run clean && npm run version-check && webpack --bail --verbose --display-error-details --progress --colors --config webpack.prod.config.babel.js",
      "env": {
        "NODE_PATH": "./:./src"
      }
    },
    "dev:admin": {
      "command": "better-npm-run start-dev",
      "env": {
        "NODE_APP_INSTANCE": "admin"
      }
    },
    "dev:amo": {
      "command": "better-npm-run start-dev",
      "env": {
        "NODE_APP_INSTANCE": "amo"
      }
    },
    "dev:disco": {
      "command": "better-npm-run start-dev",
      "env": {
        "NODE_APP_INSTANCE": "disco"
      }
    },
    "extract-locales": {
      "command": "webpack --verbose --bail --display-error-details --progress --colors --config webpack.l10n.config.babel.js",
      "env": {
        "NODE_PATH": "./:./src",
        "NODE_ENV": "production"
      }
    },
    "start-dev": {
      "command": "npm run clean && concurrently --kill-others 'npm run webpack-dev-server' 'node bin/server.js | bunyan'",
      "env": {
        "ENABLE_PIPING": "true",
        "NODE_ENV": "development",
        "NODE_PATH": "./:./src"
      }
    },
    "servertest": {
      "command": "mocha --compilers js:babel-register --timeout 10000 tests/server/",
      "env": {
        "NODE_PATH": "./:./src",
        "NODE_ENV": "test",
        "TRACKING_ENABLED": "false"
      }
    },
    "servertest:admin": {
      "command": "mocha --compilers js:babel-register --timeout 10000 tests/server/admin",
      "env": {
        "NODE_PATH": "./:./src",
        "NODE_ENV": "test",
        "NODE_APP_INSTANCE": "admin",
        "TRACKING_ENABLED": "false"
      }
    },
    "servertest:amo": {
      "command": "mocha --compilers js:babel-register --timeout 10000 tests/server/amo",
      "env": {
        "NODE_PATH": "./:./src",
        "NODE_ENV": "production",
        "NODE_APP_INSTANCE": "amo",
        "TRACKING_ENABLED": "false"
      }
    },
    "servertest:disco": {
      "command": "mocha --compilers js:babel-register --timeout 10000 tests/server/disco",
      "env": {
        "NODE_PATH": "./:./src",
        "NODE_ENV": "test",
        "NODE_APP_INSTANCE": "disco",
        "TRACKING_ENABLED": "false"
      }
    },
    "test": {
      "command": "npm run version-check && npm run unittest && npm run servertest && npm run eslint && npm run stylelint",
      "env": {
        "NODE_PATH": "./:./src",
        "NODE_ENV": "test"
      }
    },
    "unittest": {
      "command": "karma start --single-run",
      "env": {
        "NODE_PATH": "./:./src",
        "NODE_ENV": "test"
      }
    },
    "unittest:dev": {
      "command": "karma start --watch",
      "env": {
        "NODE_PATH": "./:./src",
        "NODE_ENV": "test"
      }
    },
    "unittest:server": {
      "command": "karma start --no-auto-watch",
      "env": {
        "NODE_PATH": "./:./src",
        "NODE_ENV": "test"
      }
    },
    "unittest:run": {
      "command": "karma run --",
      "env": {
        "NODE_PATH": "./:./src",
        "NODE_ENV": "test"
      }
    },
    "webpack-dev-server": {
      "command": "node bin/webpack-dev-server.js",
      "env": {
        "NODE_ENV": "development",
        "NODE_PATH": "./:./src"
      }
    }
  },
  "repository": {
    "type": "git",
    "url": "git+https://github.com/mozillla/addons-frontend.git"
  },
  "author": "Mozilla Add-ons Team",
  "license": "MPL-2.0",
  "bugs": {
    "url": "https://github.com/mozillla/addons-frontend/issues"
  },
  "homepage": "https://github.com/mozillla/addons-frontend#readme",
  "dependencies": {
    "babel-plugin-dedent": "2.0.0",
    "babel-polyfill": "6.20.0",
    "base64url": "2.0.0",
    "better-npm-run": "0.0.14",
    "bunyan": "1.8.5",
    "classnames": "2.2.5",
    "common-tags": "1.4.0",
    "config": "1.25.1",
    "deep-eql": "2.0.1",
    "dompurify": "0.8.5",
    "es6-error": "4.0.1",
    "express": "4.14.1",
    "extract-text-webpack-plugin": "1.0.1",
    "helmet": "3.4.0",
    "humps": "2.0.0",
    "isomorphic-fetch": "2.2.1",
    "jed": "1.1.1",
    "jsdom": "9.10.0",
    "moment": "2.17.1",
    "mozilla-tabzilla": "0.5.1",
    "normalize.css": "5.0.0",
    "normalizr": "3.0.1",
    "piping": "0.3.2",
    "react": "15.4.2",
    "react-addons-css-transition-group": "15.4.2",
    "react-cookie": "1.0.4",
    "react-dom": "15.4.1",
    "react-helmet": "4.0.0",
    "react-nested-status": "0.1.2",
    "react-onclickoutside": "5.9.0",
    "react-photoswipe": "1.2.0",
    "react-redux": "4.4.6",
    "react-router": "2.8.1",
    "react-router-scroll": "0.4.1",
    "redux": "3.6.0",
    "redux-connect": "4.0.2",
    "redux-logger": "2.8.1",
    "serialize-javascript": "1.3.0",
    "url": "0.11.0",
    "url-loader": "0.5.7",
    "webpack-isomorphic-tools": "2.6.6"
  },
  "devDependencies": {
    "autoprefixer": "6.6.1",
    "babel-core": "6.22.1",
    "babel-eslint": "7.1.0",
    "babel-gettext-extractor": "git+https://github.com/muffinresearch/babel-gettext-extractor.git#ecd85dea4553247a3cb579da817df29f381df5b9",
    "babel-loader": "6.2.10",
    "babel-plugin-istanbul": "3.1.2",
    "babel-plugin-react-transform": "2.0.2",
    "babel-plugin-transform-class-properties": "6.18.0",
    "babel-plugin-transform-decorators-legacy": "1.3.4",
    "babel-plugin-transform-object-rest-spread": "6.20.2",
    "babel-preset-es2015": "6.18.0",
    "babel-preset-react": "6.16.0",
    "babel-preset-stage-2": "6.18.0",
    "babel-register": "6.18.0",
    "bundle-loader": "0.5.4",
    "chai": "3.5.0",
    "chalk": "1.1.3",
    "cheerio": "0.22.0",
    "concurrently": "3.1.0",
    "css-loader": "0.26.1",
    "deepcopy": "0.6.3",
    "eslint": "3.14.1",
    "eslint-config-airbnb": "13.0.0",
    "eslint-plugin-import": "2.2.0",
    "eslint-plugin-jsx-a11y": "2.2.3",
    "eslint-plugin-react": "6.8.0",
    "fetch-mock": "5.9.3",
    "file-loader": "0.10.0",
    "glob": "7.1.1",
    "json-loader": "0.5.4",
    "karma": "1.4.1",
    "karma-chai": "0.1.0",
    "karma-coverage": "1.1.1",
    "karma-coveralls": "1.1.2",
    "karma-firefox-launcher": "1.0.0",
    "karma-mocha": "1.3.0",
    "karma-mocha-reporter": "2.2.2",
    "karma-sinon": "1.0.5",
    "karma-sourcemap-loader": "0.3.7",
    "karma-webpack": "2.0.2",
    "mocha": "3.2.0",
    "node-sass": "4.4.0",
    "po2json": "0.4.5",
    "postcss-loader": "1.2.2",
    "react-addons-test-utils": "15.4.1",
    "react-hot-loader": "1.3.0",
    "react-transform-hmr": "1.0.4",
    "redux-devtools": "3.3.2",
    "require-uncached": "1.0.3",
    "rimraf": "2.5.4",
    "sass-loader": "5.0.1",
    "semver": "5.3.0",
    "shelljs": "0.7.5",
    "sinon": "1.17.7",
    "sri-stats-webpack-plugin": "0.7.3",
    "style-loader": "0.13.1",
    "stylelint": "7.8.0",
    "stylelint-config-standard": "16.0.0",
    "supertest": "2.0.1",
    "supertest-as-promised": "4.0.2",
    "svg-url-loader": "2.0.1",
    "tosource": "1.0.0",
    "webpack": "1.14.0",
<<<<<<< HEAD
    "webpack-dev-middleware": "1.9.0",
    "webpack-dev-server": "1.16.2",
    "webpack-hot-middleware": "2.16.0"
=======
    "webpack-dev-middleware": "1.10.0",
    "webpack-dev-server": "2.3.0",
    "webpack-hot-middleware": "2.15.0"
>>>>>>> 85dbdda5
  }
}<|MERGE_RESOLUTION|>--- conflicted
+++ resolved
@@ -259,14 +259,8 @@
     "svg-url-loader": "2.0.1",
     "tosource": "1.0.0",
     "webpack": "1.14.0",
-<<<<<<< HEAD
-    "webpack-dev-middleware": "1.9.0",
-    "webpack-dev-server": "1.16.2",
-    "webpack-hot-middleware": "2.16.0"
-=======
     "webpack-dev-middleware": "1.10.0",
     "webpack-dev-server": "2.3.0",
-    "webpack-hot-middleware": "2.15.0"
->>>>>>> 85dbdda5
+    "webpack-hot-middleware": "2.16.0"
   }
 }