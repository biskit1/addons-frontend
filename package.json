{
  "name": "mozilla-addons-frontend",
  "version": "0.0.1",
  "description": "Universal front-end projects to complement addons-server.",
  "main": "index.js",
  "private": true,
  "scripts": {
    "build": "bin/build-checks.js && better-npm-run build",
    "build-locales": "bin/build-locales",
    "extract-locales": "better-npm-run extract-locales",
    "clean": "rimraf './dist/*!(.gitkeep)' './webpack-assets.json' './src/locale/**(!.gitkeep)'",
    "dev:admin": "better-npm-run dev:admin",
    "dev:amo": "better-npm-run dev:amo",
    "dev:amo:no-proxy": "better-npm-run dev:amo:no-proxy",
    "dev:disco": "better-npm-run dev:disco",
    "eslint": "eslint .",
    "stylelint": "stylelint --syntax scss **/*.scss",
    "lint": "npm run eslint && npm run stylelint",
    "servertest": "bin/config-check.js && ADDONS_FRONTEND_BUILD_ALL=1 npm run build && better-npm-run servertest && better-npm-run servertest:amo && better-npm-run servertest:disco && better-npm-run servertest:admin",
    "start": "npm run version-check && NODE_PATH='./:./src' node bin/server.js",
    "test": "bin/config-check.js && better-npm-run test",
    "unittest": "bin/config-check.js && better-npm-run unittest",
    "unittest:dev": "bin/config-check.js && better-npm-run unittest:dev",
    "unittest:server": "bin/config-check.js && better-npm-run unittest:server",
    "unittest:run": "bin/config-check.js && better-npm-run unittest:run",
    "version-check": "node bin/version-check.js",
    "webpack-dev-server": "npm run build-locales && better-npm-run webpack-dev-server"
  },
  "betterScripts": {
    "build": {
      "command": "npm run clean && npm run version-check && npm run build-locales && webpack --bail --verbose --display-error-details --progress --colors --config webpack.prod.config.babel.js",
      "env": {
        "NODE_PATH": "./:./src"
      }
    },
    "dev:admin": {
      "command": "better-npm-run start-dev",
      "env": {
        "NODE_APP_INSTANCE": "admin"
      }
    },
    "dev:amo": {
      "command": "better-npm-run start-dev-proxy",
      "env": {
        "NODE_APP_INSTANCE": "amo"
      }
    },
    "dev:amo:no-proxy": {
      "command": "better-npm-run start-dev",
      "env": {
        "NODE_APP_INSTANCE": "amo",
        "PROXY_ENABLED": "false"
      }
    },
    "dev:disco": {
      "command": "better-npm-run start-dev",
      "env": {
        "NODE_APP_INSTANCE": "disco"
      }
    },
    "extract-locales": {
      "command": "webpack --verbose --bail --display-error-details --progress --colors --config webpack.l10n.config.babel.js",
      "env": {
        "NODE_PATH": "./:./src",
        "NODE_ENV": "production"
      }
    },
    "start-dev": {
      "command": "npm run clean && concurrently --kill-others 'npm run webpack-dev-server' 'node bin/server.js | bunyan'",
      "env": {
        "ENABLE_PIPING": "true",
        "NODE_ENV": "development",
        "NODE_PATH": "./:./src"
      }
    },
    "start-dev-proxy": {
      "command": "npm run clean && concurrently --kill-others 'npm run webpack-dev-server' 'node bin/server.js | bunyan' 'node bin/proxy.js | bunyan'",
      "env": {
        "ENABLE_PIPING": "true",
        "NODE_ENV": "development",
        "NODE_PATH": "./:./src",
        "SERVER_PORT": "3333"
      }
    },
    "servertest": {
      "command": "mocha --compilers js:babel-register --timeout 10000 tests/server/",
      "env": {
        "NODE_PATH": "./:./src",
        "NODE_ENV": "test",
        "TRACKING_ENABLED": "false"
      }
    },
    "servertest:admin": {
      "command": "mocha --compilers js:babel-register --timeout 10000 tests/server/admin",
      "env": {
        "NODE_PATH": "./:./src",
        "NODE_ENV": "test",
        "NODE_APP_INSTANCE": "admin",
        "TRACKING_ENABLED": "false"
      }
    },
    "servertest:amo": {
      "command": "mocha --compilers js:babel-register --timeout 10000 tests/server/amo",
      "env": {
        "NODE_PATH": "./:./src",
        "NODE_ENV": "test",
        "NODE_APP_INSTANCE": "amo",
        "TRACKING_ENABLED": "false"
      }
    },
    "servertest:disco": {
      "command": "mocha --compilers js:babel-register --timeout 10000 tests/server/disco",
      "env": {
        "NODE_PATH": "./:./src",
        "NODE_ENV": "test",
        "NODE_APP_INSTANCE": "disco",
        "TRACKING_ENABLED": "false"
      }
    },
    "test": {
      "command": "npm run version-check && npm run unittest && npm run servertest && npm run eslint && npm run stylelint",
      "env": {
        "NODE_PATH": "./:./src",
        "NODE_ENV": "test"
      }
    },
    "unittest": {
      "command": "karma start --single-run",
      "env": {
        "NODE_PATH": "./:./src",
        "NODE_ENV": "test"
      }
    },
    "unittest:dev": {
      "command": "karma start --watch",
      "env": {
        "NODE_PATH": "./:./src",
        "NODE_ENV": "test"
      }
    },
    "unittest:server": {
      "command": "karma start --no-auto-watch",
      "env": {
        "NODE_PATH": "./:./src",
        "NODE_ENV": "test"
      }
    },
    "unittest:run": {
      "command": "karma run --",
      "env": {
        "NODE_PATH": "./:./src",
        "NODE_ENV": "test"
      }
    },
    "webpack-dev-server": {
      "command": "node bin/webpack-dev-server.js",
      "env": {
        "NODE_ENV": "development",
        "NODE_PATH": "./:./src"
      }
    }
  },
  "repository": {
    "type": "git",
    "url": "git+https://github.com/mozillla/addons-frontend.git"
  },
  "author": "Mozilla Add-ons Team",
  "license": "MPL-2.0",
  "bugs": {
    "url": "https://github.com/mozillla/addons-frontend/issues"
  },
  "homepage": "https://github.com/mozillla/addons-frontend#readme",
  "dependencies": {
    "babel-plugin-dedent": "2.0.0",
    "babel-polyfill": "6.20.0",
    "base64url": "2.0.0",
    "better-npm-run": "0.0.14",
    "bunyan": "1.8.5",
    "classnames": "2.2.5",
    "common-tags": "1.4.0",
    "config": "1.25.1",
    "deep-eql": "2.0.1",
    "dompurify": "0.8.5",
    "es6-error": "4.0.2",
    "express": "4.15.2",
    "extract-text-webpack-plugin": "1.0.1",
    "fastclick": "1.0.6",
    "helmet": "3.5.0",
    "humps": "2.0.0",
    "isomorphic-fetch": "2.2.1",
    "jed": "1.1.1",
    "jsdom": "9.11.0",
    "moment": "2.17.1",
    "mozilla-tabzilla": "0.5.1",
    "mozilla-version-comparator": "1.0.2",
    "normalize.css": "5.0.0",
    "normalizr": "3.2.2",
    "piping": "0.3.2",
<<<<<<< HEAD
    "raven": "1.1.2",
    "raven-js": "3.13.1",
=======
    "raven": "1.2.0",
    "raven-js": "3.12.0",
>>>>>>> 59cc921c
    "react": "15.4.2",
    "react-addons-css-transition-group": "15.4.2",
    "react-cookie": "1.0.4",
    "react-dom": "15.4.1",
    "react-helmet": "4.0.0",
    "react-nested-status": "0.1.2",
    "react-onclickoutside": "5.9.0",
    "react-photoswipe": "1.2.0",
    "react-redux": "4.4.6",
    "react-router": "2.8.1",
    "react-router-scroll": "0.4.1",
    "redux": "3.6.0",
    "redux-connect": "4.0.2",
    "redux-logger": "2.8.1",
    "round": "2.0.1",
    "serialize-javascript": "1.3.0",
    "ua-parser-js": "0.7.12",
    "url": "0.11.0",
    "url-loader": "0.5.8",
    "utf8": "2.1.2",
    "webpack-isomorphic-tools": "3.0.2"
  },
  "devDependencies": {
    "autoprefixer": "6.7.5",
    "babel-core": "6.23.1",
    "babel-eslint": "7.1.0",
    "babel-gettext-extractor": "git+https://github.com/muffinresearch/babel-gettext-extractor.git#0d39d3882bc846e7dcb6c9ff6463896c96920ce6",
    "babel-loader": "6.3.2",
    "babel-plugin-istanbul": "4.0.0",
    "babel-plugin-react-transform": "2.0.2",
    "babel-plugin-transform-class-properties": "6.18.0",
    "babel-plugin-transform-decorators-legacy": "1.3.4",
    "babel-plugin-transform-object-rest-spread": "6.20.2",
    "babel-preset-es2015": "6.18.0",
    "babel-preset-react": "6.16.0",
    "babel-preset-stage-2": "6.18.0",
    "babel-register": "6.23.0",
    "bundle-loader": "0.5.5",
    "chai": "3.5.0",
    "chalk": "1.1.3",
    "cheerio": "0.22.0",
    "concurrently": "3.4.0",
    "cookie": "0.3.1",
    "css-loader": "0.27.3",
    "deepcopy": "0.6.3",
    "eslint": "3.16.1",
    "eslint-config-airbnb": "13.0.0",
    "eslint-plugin-import": "2.2.0",
    "eslint-plugin-jsx-a11y": "2.2.3",
    "eslint-plugin-react": "6.10.0",
    "fetch-mock": "5.9.4",
    "file-loader": "0.10.1",
    "glob": "7.1.1",
    "http-proxy": "1.16.2",
    "json-loader": "0.5.4",
    "karma": "1.5.0",
    "karma-chai": "0.1.0",
    "karma-coverage": "1.1.1",
    "karma-coveralls": "1.1.2",
    "karma-firefox-launcher": "1.0.1",
    "karma-mocha": "1.3.0",
    "karma-mocha-reporter": "2.2.2",
    "karma-sinon": "1.0.5",
    "karma-sourcemap-loader": "0.3.7",
    "karma-webpack": "2.0.2",
    "mocha": "3.2.0",
    "node-sass": "4.4.0",
    "po2json": "0.4.5",
    "postcss-loader": "1.3.2",
    "react-addons-test-utils": "15.4.1",
    "react-hot-loader": "1.3.0",
    "react-transform-hmr": "1.0.4",
    "redux-devtools": "3.3.2",
    "require-uncached": "1.0.3",
    "rimraf": "2.6.1",
    "sass-loader": "6.0.3",
    "semver": "5.3.0",
    "shelljs": "0.7.5",
    "sinon": "2.1.0",
    "sri-stats-webpack-plugin": "0.7.3",
    "style-loader": "0.16.0",
    "stylelint": "7.9.0",
    "stylelint-config-standard": "16.0.0",
    "supertest": "3.0.0",
    "supertest-as-promised": "4.0.2",
    "svg-url-loader": "2.0.2",
    "tosource": "1.0.0",
    "webpack": "1.14.0",
    "webpack-dev-middleware": "1.10.1",
    "webpack-dev-server": "2.4.1",
    "webpack-hot-middleware": "2.17.1"
  }
}<|MERGE_RESOLUTION|>--- conflicted
+++ resolved
@@ -196,13 +196,8 @@
     "normalize.css": "5.0.0",
     "normalizr": "3.2.2",
     "piping": "0.3.2",
-<<<<<<< HEAD
-    "raven": "1.1.2",
+    "raven": "1.2.0",
     "raven-js": "3.13.1",
-=======
-    "raven": "1.2.0",
-    "raven-js": "3.12.0",
->>>>>>> 59cc921c
     "react": "15.4.2",
     "react-addons-css-transition-group": "15.4.2",
     "react-cookie": "1.0.4",
