--- conflicted
+++ resolved
@@ -214,12 +214,8 @@
     "serialize-javascript": "1.3.0",
     "ua-parser-js": "0.7.12",
     "url": "0.11.0",
-<<<<<<< HEAD
     "url-loader": "0.5.8",
-=======
-    "url-loader": "0.5.7",
     "utf8": "2.1.2",
->>>>>>> 13945726
     "webpack-isomorphic-tools": "2.6.6"
   },
   "devDependencies": {
