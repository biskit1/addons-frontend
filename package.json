{
  "name": "mozilla-addons-frontend",
  "version": "0.0.1",
  "description": "Universal front-end projects to complement addons-server.",
  "main": "index.js",
  "private": true,
  "scripts": {
    "build": "bin/build-checks.js && better-npm-run build",
    "extract-locales": "better-npm-run extract-locales",
    "clean": "rimraf './dist/*!(.gitkeep)' './webpack-assets.json'",
    "dev:admin": "better-npm-run dev:admin",
    "dev:amo": "better-npm-run dev:amo",
    "dev:disco": "better-npm-run dev:disco",
    "eslint": "eslint .",
    "stylelint": "stylelint --syntax scss **/*.scss",
    "lint": "npm run eslint && npm run stylelint",
    "servertest": "bin/config-check.js && ADDONS_FRONTEND_BUILD_ALL=1 npm run build && better-npm-run servertest && better-npm-run servertest:amo && better-npm-run servertest:disco && better-npm-run servertest:admin",
    "start": "npm run version-check && NODE_PATH='./:./src' node bin/server.js",
    "test": "bin/config-check.js && better-npm-run test",
    "unittest": "bin/config-check.js && better-npm-run unittest",
    "unittest:dev": "bin/config-check.js && better-npm-run unittest:dev",
    "unittest:server": "bin/config-check.js && better-npm-run unittest:server",
    "unittest:run": "bin/config-check.js && better-npm-run unittest:run",
    "version-check": "node bin/version-check.js",
    "webpack-dev-server": "better-npm-run webpack-dev-server"
  },
  "betterScripts": {
    "build": {
      "command": "npm run clean && npm run version-check && webpack --verbose --display-error-details --progress --colors --config webpack.prod.config.babel.js",
      "env": {
        "NODE_PATH": "./:./src"
      }
    },
    "dev:admin": {
      "command": "better-npm-run start-dev",
      "env": {
        "NODE_APP_INSTANCE": "admin"
      }
    },
    "dev:amo": {
      "command": "better-npm-run start-dev",
      "env": {
        "NODE_APP_INSTANCE": "amo"
      }
    },
    "dev:disco": {
      "command": "better-npm-run start-dev",
      "env": {
        "NODE_APP_INSTANCE": "disco"
      }
    },
    "extract-locales": {
      "command": "webpack --verbose --display-error-details --progress --colors --config webpack.l10n.config.babel.js",
      "env": {
        "NODE_PATH": "./:./src",
        "NODE_ENV": "production"
      }
    },
    "start-dev": {
      "command": "npm run clean && concurrently --kill-others 'npm run webpack-dev-server' 'node bin/server.js'",
      "env": {
        "ENABLE_PIPING": "true",
        "NODE_ENV": "development",
        "NODE_PATH": "./:./src"
      }
    },
    "servertest": {
      "command": "mocha --compilers js:babel-register --timeout 10000 tests/server/",
      "env": {
        "NODE_PATH": "./:./src",
        "NODE_ENV": "test",
        "TRACKING_ENABLED": "false"
      }
    },
    "servertest:admin": {
      "command": "mocha --compilers js:babel-register --timeout 10000 tests/server/admin",
      "env": {
        "NODE_PATH": "./:./src",
        "NODE_ENV": "test",
        "NODE_APP_INSTANCE": "admin",
        "TRACKING_ENABLED": "false"
      }
    },
    "servertest:amo": {
      "command": "mocha --compilers js:babel-register --timeout 10000 tests/server/amo",
      "env": {
        "NODE_PATH": "./:./src",
        "NODE_ENV": "production",
        "NODE_APP_INSTANCE": "amo",
        "TRACKING_ENABLED": "false"
      }
    },
    "servertest:disco": {
      "command": "mocha --compilers js:babel-register --timeout 10000 tests/server/disco",
      "env": {
        "NODE_PATH": "./:./src",
        "NODE_ENV": "test",
        "NODE_APP_INSTANCE": "disco",
        "TRACKING_ENABLED": "false"
      }
    },
    "test": {
      "command": "npm run version-check && npm run unittest && npm run servertest && npm run eslint && npm run stylelint",
      "env": {
        "NODE_PATH": "./:./src",
        "NODE_ENV": "test"
      }
    },
    "unittest": {
      "command": "karma start --single-run",
      "env": {
        "NODE_PATH": "./:./src",
        "NODE_ENV": "test"
      }
    },
    "unittest:dev": {
      "command": "karma start",
      "env": {
        "NODE_PATH": "./:./src",
        "NODE_ENV": "test"
      }
    },
    "unittest:server": {
      "command": "karma start --no-auto-watch",
      "env": {
        "NODE_PATH": "./:./src",
        "NODE_ENV": "test"
      }
    },
    "unittest:run": {
      "command": "karma run --",
      "env": {
        "NODE_PATH": "./:./src",
        "NODE_ENV": "test"
      }
    },
    "webpack-dev-server": {
      "command": "node bin/webpack-dev-server.js",
      "env": {
        "NODE_ENV": "development",
        "NODE_PATH": "./:./src"
      }
    }
  },
  "repository": {
    "type": "git",
    "url": "git+https://github.com/mozillla/addons-frontend.git"
  },
  "author": "Mozilla Add-ons Team",
  "license": "MPL-2.0",
  "bugs": {
    "url": "https://github.com/mozillla/addons-frontend/issues"
  },
  "homepage": "https://github.com/mozillla/addons-frontend#readme",
  "dependencies": {
    "babel-plugin-dedent": "2.0.0",
    "babel-polyfill": "6.20.0",
    "base64url": "2.0.0",
    "better-npm-run": "0.0.13",
    "bunyan": "1.8.5",
    "camelcase": "4.0.0",
    "classnames": "2.2.5",
    "common-tags": "^1.4.0",
    "config": "1.24.0",
    "deep-eql": "2.0.1",
    "dompurify": "0.8.4",
    "express": "4.14.0",
    "extract-text-webpack-plugin": "1.0.1",
    "helmet": "3.1.0",
    "isomorphic-fetch": "2.2.1",
    "jed": "1.1.1",
    "jsdom": "9.8.3",
    "mozilla-tabzilla": "0.5.1",
    "normalize.css": "5.0.0",
    "normalizr": "2.3.0",
    "piping": "0.3.2",
    "react": "15.3.2",
    "react-addons-css-transition-group": "15.4.1",
    "react-cookie": "1.0.4",
    "react-dom": "15.4.1",
    "react-helmet": "3.2.3",
    "react-onclickoutside": "5.7.1",
    "react-redux": "5.0.0",
    "react-router": "2.8.1",
    "react-router-scroll": "0.4.1",
    "redux": "3.6.0",
    "redux-connect": "4.0.2",
    "redux-logger": "2.7.4",
    "serialize-javascript": "1.3.0",
    "url": "0.11.0",
    "url-loader": "0.5.7",
    "webpack-isomorphic-tools": "2.6.4"
  },
  "devDependencies": {
    "autoprefixer": "6.5.4",
    "babel-core": "6.20.0",
    "babel-eslint": "7.1.0",
    "babel-gettext-extractor": "git+https://github.com/muffinresearch/babel-gettext-extractor.git#ecd85dea4553247a3cb579da817df29f381df5b9",
    "babel-loader": "6.2.9",
    "babel-plugin-istanbul": "3.0.0",
    "babel-plugin-react-transform": "2.0.2",
    "babel-plugin-transform-class-properties": "6.18.0",
    "babel-plugin-transform-decorators-legacy": "1.3.4",
    "babel-plugin-transform-object-rest-spread": "6.16.0",
    "babel-preset-es2015": "6.18.0",
    "babel-preset-react": "6.16.0",
    "babel-preset-stage-2": "6.18.0",
    "babel-register": "6.18.0",
    "bundle-loader": "0.5.4",
    "chai": "3.5.0",
    "chalk": "1.1.3",
    "cheerio": "0.22.0",
    "concurrently": "3.1.0",
    "csp-parse": "0.0.2",
    "css-loader": "0.26.1",
    "deepcopy": "0.6.3",
    "eslint": "3.12.1",
    "eslint-config-airbnb": "13.0.0",
    "eslint-plugin-import": "2.2.0",
    "eslint-plugin-jsx-a11y": "2.2.3",
    "eslint-plugin-react": "6.8.0",
    "fetch-mock": "5.6.0",
    "file-loader": "0.9.0",
    "glob": "7.1.1",
    "json-loader": "0.5.4",
    "karma": "1.3.0",
    "karma-chai": "0.1.0",
    "karma-coverage": "1.1.1",
    "karma-coveralls": "1.1.2",
    "karma-firefox-launcher": "1.0.0",
    "karma-mocha": "1.3.0",
    "karma-mocha-reporter": "2.2.0",
    "karma-sinon": "1.0.5",
    "karma-sourcemap-loader": "0.3.7",
    "karma-webpack": "1.8.0",
    "mocha": "3.2.0",
    "node-sass": "3.13.1",
    "po2json": "0.4.5",
<<<<<<< HEAD
    "postcss-loader": "1.1.1",
    "react-addons-test-utils": "15.4.1",
=======
    "postcss-loader": "1.2.1",
    "react-addons-test-utils": "15.3.2",
>>>>>>> d60d8c94
    "react-hot-loader": "1.3.0",
    "react-transform-hmr": "1.0.4",
    "redux-devtools": "3.3.1",
    "require-uncached": "1.0.3",
    "rimraf": "2.5.4",
    "sass-loader": "4.0.2",
    "semver": "5.3.0",
    "shelljs": "0.7.5",
    "sinon": "1.17.6",
    "sri-stats-webpack-plugin": "0.7.3",
    "style-loader": "0.13.1",
    "stylelint": "7.6.0",
    "stylelint-config-standard": "14.0.0",
    "supertest": "2.0.1",
    "supertest-as-promised": "4.0.2",
    "svg-url-loader": "1.1.0",
    "webpack": "1.14.0",
    "webpack-dev-middleware": "1.8.4",
    "webpack-dev-server": "1.16.2",
    "webpack-hot-middleware": "2.13.2"
  }
}<|MERGE_RESOLUTION|>--- conflicted
+++ resolved
@@ -236,13 +236,8 @@
     "mocha": "3.2.0",
     "node-sass": "3.13.1",
     "po2json": "0.4.5",
-<<<<<<< HEAD
-    "postcss-loader": "1.1.1",
+    "postcss-loader": "1.2.1",
     "react-addons-test-utils": "15.4.1",
-=======
-    "postcss-loader": "1.2.1",
-    "react-addons-test-utils": "15.3.2",
->>>>>>> d60d8c94
     "react-hot-loader": "1.3.0",
     "react-transform-hmr": "1.0.4",
     "redux-devtools": "3.3.1",
