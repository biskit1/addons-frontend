{
  "name": "mozilla-addons-frontend",
  "version": "0.0.1",
  "description": "Universal front-end projects to complement addons-server.",
  "main": "index.js",
  "private": true,
  "scripts": {
    "build": "bin/build-checks.js && better-npm-run build",
    "extract-locales": "better-npm-run extract-locales",
    "clean": "rimraf './dist/*!(.gitkeep)' './webpack-assets.json'",
    "dev:admin": "better-npm-run dev:admin",
    "dev:amo": "better-npm-run dev:amo",
    "dev:disco": "better-npm-run dev:disco",
    "eslint": "eslint .",
    "stylelint": "stylelint --syntax scss **/*.scss",
    "lint": "npm run eslint && npm run stylelint",
    "servertest": "bin/config-check.js && ADDONS_FRONTEND_BUILD_ALL=1 npm run build && better-npm-run servertest && better-npm-run servertest:amo && better-npm-run servertest:disco && better-npm-run servertest:admin",
    "start": "npm run version-check && NODE_PATH='./:./src' node bin/server.js",
    "test": "bin/config-check.js && better-npm-run test",
    "unittest": "bin/config-check.js && better-npm-run unittest",
    "unittest:dev": "bin/config-check.js && better-npm-run unittest:dev",
    "unittest:server": "bin/config-check.js && better-npm-run unittest:server",
    "unittest:run": "bin/config-check.js && better-npm-run unittest:run",
    "version-check": "node bin/version-check.js",
    "webpack-dev-server": "better-npm-run webpack-dev-server"
  },
  "betterScripts": {
    "build": {
      "command": "npm run clean && npm run version-check && webpack --verbose --display-error-details --progress --colors --config webpack.prod.config.babel.js",
      "env": {
        "NODE_PATH": "./:./src"
      }
    },
    "dev:admin": {
      "command": "better-npm-run start-dev",
      "env": {
        "NODE_APP_INSTANCE": "admin"
      }
    },
    "dev:amo": {
      "command": "better-npm-run start-dev",
      "env": {
        "NODE_APP_INSTANCE": "amo"
      }
    },
    "dev:disco": {
      "command": "better-npm-run start-dev",
      "env": {
        "NODE_APP_INSTANCE": "disco"
      }
    },
    "extract-locales": {
      "command": "webpack --verbose --display-error-details --progress --colors --config webpack.l10n.config.babel.js",
      "env": {
        "NODE_PATH": "./:./src",
        "NODE_ENV": "production"
      }
    },
    "start-dev": {
      "command": "npm run clean && concurrently --kill-others 'npm run webpack-dev-server' 'node bin/server.js'",
      "env": {
        "ENABLE_PIPING": "true",
        "NODE_ENV": "development",
        "NODE_PATH": "./:./src"
      }
    },
    "servertest": {
      "command": "mocha --compilers js:babel-register --timeout 10000 tests/server/",
      "env": {
        "NODE_PATH": "./:./src",
        "NODE_ENV": "test",
        "TRACKING_ENABLED": "false"
      }
    },
    "servertest:admin": {
      "command": "mocha --compilers js:babel-register --timeout 10000 tests/server/admin",
      "env": {
        "NODE_PATH": "./:./src",
        "NODE_ENV": "test",
        "NODE_APP_INSTANCE": "admin",
        "TRACKING_ENABLED": "false"
      }
    },
    "servertest:amo": {
      "command": "mocha --compilers js:babel-register --timeout 10000 tests/server/amo",
      "env": {
        "NODE_PATH": "./:./src",
        "NODE_ENV": "production",
        "NODE_APP_INSTANCE": "amo",
        "TRACKING_ENABLED": "false"
      }
    },
    "servertest:disco": {
      "command": "mocha --compilers js:babel-register --timeout 10000 tests/server/disco",
      "env": {
        "NODE_PATH": "./:./src",
        "NODE_ENV": "test",
        "NODE_APP_INSTANCE": "disco",
        "TRACKING_ENABLED": "false"
      }
    },
    "test": {
      "command": "npm run version-check && npm run unittest && npm run servertest && npm run eslint && npm run stylelint",
      "env": {
        "NODE_PATH": "./:./src",
        "NODE_ENV": "test"
      }
    },
    "unittest": {
      "command": "karma start --single-run",
      "env": {
        "NODE_PATH": "./:./src",
        "NODE_ENV": "test"
      }
    },
    "unittest:dev": {
      "command": "karma start",
      "env": {
        "NODE_PATH": "./:./src",
        "NODE_ENV": "test"
      }
    },
    "unittest:server": {
      "command": "karma start --no-auto-watch",
      "env": {
        "NODE_PATH": "./:./src",
        "NODE_ENV": "test"
      }
    },
    "unittest:run": {
      "command": "karma run --",
      "env": {
        "NODE_PATH": "./:./src",
        "NODE_ENV": "test"
      }
    },
    "webpack-dev-server": {
      "command": "node bin/webpack-dev-server.js",
      "env": {
        "NODE_ENV": "development",
        "NODE_PATH": "./:./src"
      }
    }
  },
  "repository": {
    "type": "git",
    "url": "git+https://github.com/mozillla/addons-frontend.git"
  },
  "author": "Mozilla Add-ons Team",
  "license": "MPL-2.0",
  "bugs": {
    "url": "https://github.com/mozillla/addons-frontend/issues"
  },
  "homepage": "https://github.com/mozillla/addons-frontend#readme",
  "dependencies": {
    "babel-plugin-dedent": "2.0.0",
    "babel-polyfill": "6.20.0",
    "base64url": "2.0.0",
    "better-npm-run": "0.0.13",
    "bunyan": "1.8.5",
    "camelcase": "4.0.0",
    "classnames": "2.2.5",
    "common-tags": "^1.4.0",
    "config": "1.24.0",
    "deep-eql": "2.0.1",
    "dompurify": "0.8.4",
    "express": "4.14.0",
    "extract-text-webpack-plugin": "1.0.1",
    "helmet": "3.1.0",
    "isomorphic-fetch": "2.2.1",
    "jed": "1.1.1",
    "jsdom": "9.9.1",
    "mozilla-tabzilla": "0.5.1",
    "normalize.css": "5.0.0",
    "normalizr": "2.3.0",
    "piping": "0.3.2",
    "react": "15.3.2",
    "react-addons-css-transition-group": "15.4.1",
    "react-cookie": "1.0.4",
    "react-dom": "15.4.1",
    "react-helmet": "3.2.3",
<<<<<<< HEAD
    "react-onclickoutside": "5.8.0",
=======
    "react-onclickoutside": "5.7.1",
    "react-photoswipe": "^1.2.0",
>>>>>>> 54992259
    "react-redux": "5.0.1",
    "react-router": "2.8.1",
    "react-router-scroll": "0.4.1",
    "redux": "3.6.0",
    "redux-connect": "5.0.0",
    "redux-logger": "2.7.4",
    "serialize-javascript": "1.3.0",
    "url": "0.11.0",
    "url-loader": "0.5.7",
    "webpack-isomorphic-tools": "2.6.5"
  },
  "devDependencies": {
    "autoprefixer": "6.5.4",
    "babel-core": "6.21.0",
    "babel-eslint": "7.1.0",
    "babel-gettext-extractor": "git+https://github.com/muffinresearch/babel-gettext-extractor.git#ecd85dea4553247a3cb579da817df29f381df5b9",
    "babel-loader": "6.2.10",
    "babel-plugin-istanbul": "3.0.0",
    "babel-plugin-react-transform": "2.0.2",
    "babel-plugin-transform-class-properties": "6.18.0",
    "babel-plugin-transform-decorators-legacy": "1.3.4",
    "babel-plugin-transform-object-rest-spread": "6.20.2",
    "babel-preset-es2015": "6.18.0",
    "babel-preset-react": "6.16.0",
    "babel-preset-stage-2": "6.18.0",
    "babel-register": "6.18.0",
    "bundle-loader": "0.5.4",
    "chai": "3.5.0",
    "chalk": "1.1.3",
    "cheerio": "0.22.0",
    "concurrently": "3.1.0",
    "csp-parse": "0.0.2",
    "css-loader": "0.26.1",
    "deepcopy": "0.6.3",
    "eslint": "3.12.2",
    "eslint-config-airbnb": "13.0.0",
    "eslint-plugin-import": "2.2.0",
    "eslint-plugin-jsx-a11y": "2.2.3",
    "eslint-plugin-react": "6.8.0",
    "fetch-mock": "5.8.0",
    "file-loader": "0.9.0",
    "glob": "7.1.1",
    "json-loader": "0.5.4",
    "karma": "1.3.0",
    "karma-chai": "0.1.0",
    "karma-coverage": "1.1.1",
    "karma-coveralls": "1.1.2",
    "karma-firefox-launcher": "1.0.0",
    "karma-mocha": "1.3.0",
    "karma-mocha-reporter": "2.2.0",
    "karma-sinon": "1.0.5",
    "karma-sourcemap-loader": "0.3.7",
    "karma-webpack": "1.8.0",
    "mocha": "3.2.0",
    "node-sass": "4.1.1",
    "po2json": "0.4.5",
    "postcss-loader": "1.2.1",
    "react-addons-test-utils": "15.4.1",
    "react-hot-loader": "1.3.0",
    "react-transform-hmr": "1.0.4",
    "redux-devtools": "3.3.1",
    "require-uncached": "1.0.3",
    "rimraf": "2.5.4",
    "sass-loader": "4.1.1",
    "semver": "5.3.0",
    "shelljs": "0.7.5",
    "sinon": "1.17.6",
    "sri-stats-webpack-plugin": "0.7.3",
    "style-loader": "0.13.1",
    "stylelint": "7.7.0",
    "stylelint-config-standard": "15.0.1",
    "supertest": "2.0.1",
    "supertest-as-promised": "4.0.2",
    "svg-url-loader": "1.1.0",
    "webpack": "1.14.0",
    "webpack-dev-middleware": "1.9.0",
    "webpack-dev-server": "1.16.2",
    "webpack-hot-middleware": "2.13.2"
  }
}<|MERGE_RESOLUTION|>--- conflicted
+++ resolved
@@ -179,12 +179,8 @@
     "react-cookie": "1.0.4",
     "react-dom": "15.4.1",
     "react-helmet": "3.2.3",
-<<<<<<< HEAD
     "react-onclickoutside": "5.8.0",
-=======
-    "react-onclickoutside": "5.7.1",
     "react-photoswipe": "^1.2.0",
->>>>>>> 54992259
     "react-redux": "5.0.1",
     "react-router": "2.8.1",
     "react-router-scroll": "0.4.1",
